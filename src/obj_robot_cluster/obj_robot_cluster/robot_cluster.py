import sys
sys.path.append('src')

import rclpy
from rclpy.node import Node
from rclpy.callback_groups import ReentrantCallbackGroup, MutuallyExclusiveCallbackGroup
from rclpy.qos import QoSProfile, QoSReliabilityPolicy, QoSHistoryPolicy, QoSDurabilityPolicy
import numpy as np
import json
from shapely.geometry import Polygon, Point, LineString
import math

from pkg_configs.configs import MpcConfiguration, CircularRobotSpecification
from basic_motion_model.motion_model import UnicycleModel
from pkg_motion_plan.local_traj_plan import LocalTrajPlanner
from pkg_tracker_mpc.trajectory_tracker import TrajectoryTracker
from pkg_motion_plan.global_path_coordinate import GlobalPathCoordinator
from .new_state import NewState

import threading

from msg_interfaces.msg import (
    ClusterToManagerState, 
    ManagerToClusterStateSet, 
    ClusterToRobotTrajectory, 
    RobotToClusterState,
    ManagerToClusterStart,
    ClusterBetweenRobotHeartBeat,
    ClusterToRvizShortestPath,
    ClusterToRvizReferencePath
)

class ClusterNode(Node):
    def __init__(self):
        super().__init__('cluster_node')
        
        self.declare_parameters(
            namespace='',
            parameters=[
                ('robot_id', 0),
                ('lookahead_time', 0.5),
                ('close_to_target_rate', 0.5),
                ('control_frequency', 10.0),
                ('mpc_config_path', ''),
                ('robot_config_path', ''),
                ('map_path', ''),
                ('graph_path', ''),
                ('schedule_path', ''),
                ('robot_start_path', ''),
                ('mpc_method','')
            ]
        )
        
        self.robot_id = self.get_parameter('robot_id').value
        self.lookahead_time = self.get_parameter('lookahead_time').value
        self.close_to_target_rate = self.get_parameter('close_to_target_rate').value
        self.control_frequency = self.get_parameter('control_frequency').value
        self.mpc_config_path = self.get_parameter('mpc_config_path').value
        self.robot_config_path = self.get_parameter('robot_config_path').value
        self.map_path = self.get_parameter('map_path').value
        self.graph_path = self.get_parameter('graph_path').value
        self.schedule_path = self.get_parameter('schedule_path').value
        self.robot_start_path = self.get_parameter('robot_start_path').value
        self.mpc_method = self.get_parameter('mpc_method').value
        self.converge_flag = False

        self.get_logger().info(f'Initializing cluster node for robot {self.robot_id}')
                
        self.load_config_files()
        
        self.motion_model = UnicycleModel(sampling_time=self.config_mpc.ts)
        self.planner = LocalTrajPlanner(
            self.config_mpc.ts,
            self.config_mpc.N_hor,
            self.config_robot.lin_vel_max
        )
        
        self.heart_beat_send_period = 0.1
        self.heart_beat_check_period = 0.1
        self.waiting_for_robot = True
        self.robot_ready = False
        self.received_first_heartbeat = False
        self.last_heartbeat_time = None
        
        self.robot_state = None
        self.other_robot_states = {}
        self.old_traj = None
        self.predicted_trajectory = None
        self.pred_states = None
        self.idle = True
        self.ref_path = None
        self.use_ref_path = False
        
        self._state_lock = threading.Lock()
        self._last_state_update_time = None
        
        self.current_state_update = NewState(self.lookahead_time, self.config_mpc.ts, self.close_to_target_rate)
        
        self.create_pub_and_sub()
    
    def create_pub_and_sub(self):
        self.callback_group = ReentrantCallbackGroup()
        
        self.reliable_qos = QoSProfile(
            reliability=QoSReliabilityPolicy.RELIABLE,
            history=QoSHistoryPolicy.KEEP_LAST,
            durability=QoSDurabilityPolicy.TRANSIENT_LOCAL, #using Transient_local to prevent message loss
            depth=10
        )
        
        self.best_effort_qos = QoSProfile(
            reliability=QoSReliabilityPolicy.BEST_EFFORT,
            history=QoSHistoryPolicy.KEEP_LAST,
            depth=10
        )

        self.from_robot_state_sub = self.create_subscription(
            RobotToClusterState,
            f'/robot_{self.robot_id}/state_delayed',
            self.from_robot_state_callback,
            self.reliable_qos, 
            callback_group=self.callback_group
        )
        
        self.from_manager_states_sub = self.create_subscription(
            ManagerToClusterStateSet,
            '/manager/robot_states',
            self.from_manager_states_callback,
            self.reliable_qos,
            callback_group=self.callback_group
        )
        
        self.global_start_sub = self.create_subscription(
            ManagerToClusterStart,
            '/manager/global_start',
            self.global_start_callback,
            self.reliable_qos,
            callback_group=self.callback_group
        )
        
        self.to_manager_state_pub = self.create_publisher(
            ClusterToManagerState,
            f'/cluster_{self.robot_id}/state',
            self.reliable_qos
        )
        
        self.to_robot_trajectory_pub = self.create_publisher(
            ClusterToRobotTrajectory,
            f'/cluster_{self.robot_id}/trajectory',
            self.reliable_qos
        )
        
        self.shortest_path_pub = self.create_publisher(
            ClusterToRvizShortestPath,
            f'/robot_{self.robot_id}/shortest_path',
            self.reliable_qos
        )
        
        self.reference_path_pub = self.create_publisher(
            ClusterToRvizReferencePath,
            f'/robot_{self.robot_id}/reference_path',
            self.reliable_qos
        )
    
    def heartbeat_callback(self, msg: ClusterBetweenRobotHeartBeat):
        try:
            self.last_heartbeat_time = self.get_clock().now()

            if not self.received_first_heartbeat:
                self.received_first_heartbeat = True
                self.get_logger().info(f'Received first heartbeat from robot {self.robot_id}')

            self.get_logger().debug(f'Received heartbeat from robot {self.robot_id}')
        except Exception as e:
            self.get_logger().error(f'Error in heartbeat_callback: {str(e)}')


    def send_heartbeat(self):
        try:
            heartbeat_msg = ClusterBetweenRobotHeartBeat()
            heartbeat_msg.stamp = self.get_clock().now().to_msg()

            self.heartbeat_pub.publish(heartbeat_msg)
            self.get_logger().debug(f'Sent heartbeat to robot {self.robot_id}')
        except Exception as e:
            self.get_logger().error(f'Error sending heartbeat: {str(e)}')

    def check_heartbeat(self):
        try:
            if not self.received_first_heartbeat:
                return
            
            current_time = self.get_clock().now()
            time_diff = (current_time - self.last_heartbeat_time).nanoseconds / 1e9
            self.get_logger().debug(f'Last heartbeat from robot {self.robot_id} at {current_time.nanoseconds / 1e9:.1f} seconds')
            
            if time_diff > self.heart_beat_check_period * 60.0:
                self.get_logger().warn(f'No heartbeat from robot {self.robot_id} for {time_diff:.1f} seconds')
                self.handle_robot_offline()
        except Exception as e:
            self.get_logger().error(f'Error checking heartbeat: {str(e)}')

    def handle_robot_offline(self):
        if not self.idle:
            self.get_logger().error(f'Robot {self.robot_id} appears to be offline, entering idle state')
            self.idle = True
    
    def load_config_files(self):
        try:
            self.config_mpc = MpcConfiguration.from_yaml(self.mpc_config_path)
            self.config_robot = CircularRobotSpecification.from_yaml(self.robot_config_path)
            
            with open(self.map_path, 'r') as f:
                self.map_json = f.read()
            with open(self.graph_path, 'r') as f:
                self.graph_json = f.read()
            with open(self.schedule_path, 'r') as f:
                self.schedule_json = f.read()
            with open(self.robot_start_path, 'r') as f:
                robot_start_data = f.read()
                self.robot_start = json.loads(robot_start_data)

            self.get_logger().info('Config files loaded successfully')
            
        except Exception as e:
            self.get_logger().error(f'Error loading config files: {str(e)}')
            import traceback
            self.get_logger().error(traceback.format_exc())
            raise
    
    def setup_control_components(self):        
        self.planner.load_map(self.gpc.inflated_map.boundary_coords, self.gpc.inflated_map.obstacle_coords_list)
        
        self.controller = TrajectoryTracker(
            self.config_mpc,
            self.config_robot,
            robot_id=self.robot_id
        )
        self.controller.load_motion_model(self.motion_model)
    
    def add_schedule(self):
        self.planner.load_path(self.path_coords,self.path_times,nomial_speed=self.config_robot.lin_vel_max, method="linear")
        self.get_logger().info(f"path_coords at scheduling: {self.path_coords}")
        goal_coord = self.path_coords[-1]
        goal_coord_prev = self.path_coords[-2]
        goal_heading = np.arctan2(goal_coord[1]-goal_coord_prev[1], goal_coord[0]-goal_coord_prev[0])
        self.goal_state = np.array([*goal_coord, goal_heading])

        self.idle = False
        self.controller.load_init_states(self._state, self.goal_state)
    
    def global_start_callback(self, msg: ManagerToClusterStart):
        try:
            self.get_logger().info(f'Robot {self.robot_id} started with global signal')
            self.initialize_cluster_components()
        
        except Exception as e:
            self.get_logger().error(f'Error in global start callback: {str(e)}')
            import traceback
            self.get_logger().error(traceback.format_exc())
    
    def update_robot_state(self, x, y, theta, timestamp, source="unknown"):
        current_time = self.get_clock().now()
        current_stamp = current_time.nanoseconds / 1e9

        with self._state_lock:
            if self._last_state_update_time is None or current_stamp > self._last_state_update_time:
                self._state = np.array([x, y, theta])
                self._last_state_update_time = current_stamp
                self.get_logger().debug(f'Updated state from {source}')
                return True
            else:
                self.get_logger().warn(f'Unusual: Current time {current_stamp} not greater than last update time {self._last_state_update_time}')
                return False
    
    def from_manager_states_callback(self, msg: ManagerToClusterStateSet):
        try:
            self.other_robot_states.clear()
            for state in msg.robot_states:
                if state.robot_id != self.robot_id:
                    self.other_robot_states[state.robot_id] = state
                else:
                    self.old_traj = state
                    if self.update_robot_state(state.x, state.y, state.theta, state.stamp, "manager"):
                        self.get_logger().debug(f'Updated state from manager: x={state.x}, y={state.y}, theta={state.theta}')
        except Exception as e:
            self.get_logger().error(f'Error processing robot states: {str(e)}')
    
    def from_robot_state_callback(self, msg: RobotToClusterState):
        try:
            if self.waiting_for_robot:
                self.waiting_for_robot = False
                self.robot_ready = True
                self.get_logger().info(f'Robot {self.robot_id} is ready, starting heartbeat')
                self.start_heart_beat()

            self.robot_state = msg
            self.idle = msg.idle
            if self.update_robot_state(msg.x, msg.y, msg.theta, msg.stamp, "local robot"):
                self.get_logger().debug(f'Updated robot state from local: x={msg.x}, y={msg.y}, theta={msg.theta}')
            self.publish_state_to_manager(msg.stamp)

        except Exception as e:
            self.get_logger().error(f'Error in robot_state_callback: {str(e)}')

    def check_robot_ready(self):
        if self.waiting_for_robot:
            self.get_logger().debug(f'Waiting for robot {self.robot_id} to connect...')
        else:
            self.robot_check_timer.cancel()

    def start_heart_beat(self):
        self.heartbeat_callback_group = MutuallyExclusiveCallbackGroup()
        self.heartbeat_pub = self.create_publisher(
            ClusterBetweenRobotHeartBeat,
            f'/cluster_{self.robot_id}/heartbeat',
            self.best_effort_qos
        )

        self.heartbeat_sub = self.create_subscription(
            ClusterBetweenRobotHeartBeat,
            f'/robot_{self.robot_id}/heartbeat',
            self.heartbeat_callback,
            self.best_effort_qos,
            callback_group=self.heartbeat_callback_group
        )

        self.heartbeat_timer = self.create_timer(
            self.heart_beat_send_period,
            self.send_heartbeat,
            callback_group=self.heartbeat_callback_group
        )

        self.last_heartbeat_time = self.get_clock().now()
        self.received_first_heartbeat = False

        self.heartbeat_check_timer = self.create_timer(
            self.heart_beat_check_period,
            self.check_heartbeat,
            callback_group=self.heartbeat_callback_group
        )
    
    def initialize_cluster_components(self):
        try:
            # Initialize GPC
            self.gpc = GlobalPathCoordinator.from_csv_string(self.schedule_json)

            self.gpc.load_graph_from_json_string(self.graph_json)

            self.gpc.load_map_from_json_string(
                self.map_json,
                inflation_margin=self.config_robot.vehicle_width+0.2
            )
            self.static_obstacles = self.gpc.inflated_map.obstacle_coords_list
            self.path_coords, self.path_times = self.gpc.get_robot_schedule(self.robot_id)
            self.expected_robots = set(int(robot_id) for robot_id in self.robot_start.keys())
            self.get_logger().info(f'static obstacles{self.static_obstacles}')
            
            # setup control
            self.setup_control_components()
                        
            # self.set_state(np.asarray(self.robot_start[str(self.robot_id)]))
            self._state = np.asarray(self.robot_start[str(self.robot_id)])

            # add schedule
            self.add_schedule()
                        
            # Timer for control loop
            self.create_timer(
                1.0/self.control_frequency,
                self.control_loop
            )
            
            self.waiting_for_robot = True
            self.robot_ready = False

            self.robot_check_timer = self.create_timer(
                0.5,
                self.check_robot_ready
            )
            
            self.publish_shortest_path()
            
            self.get_logger().info('Initialization completed successfully')

        except Exception as e:
            self.get_logger().error(f'Error in initialize cluster components: {str(e)}')
            import traceback
            self.get_logger().error(f'Traceback: {traceback.format_exc()}')
            return False
        
    def get_current_state(self,current_time, current_pos, traj_time):
        if self.mpc_method == 'state_fusion':
            self.get_logger().debug('state_fusion')
            fused_state = self.current_state_update.get_new_current_state(self.old_traj.pred_states, current_time, current_pos, traj_time)
            return fused_state
        elif self.mpc_method == 'state_origin':
            self.get_logger().debug('state_origin')
            return current_pos
        else:
            return current_pos
        
    def check_static_obstacles_on_the_way(self, ref_states, step_size=0.1):
        """
        Check if there are any static obstacles from current position to start of ref_states,
        and along the entire reference trajectory.

        Parameters:
            ref_states (np.ndarray): (N, 3) array of reference states
            step_size (float): step size for interpolation from current state to ref start

        Returns:
            bool: True if any collision is detected, False otherwise
        """
        if ref_states.shape[0] == 0:
            return False  # Nothing to check

        # Convert obstacles to polygons
        obstacle_polygons = [Polygon(ob) for ob in self.static_obstacles]

        # Helper function to check a point against all obstacles
        def is_colliding(x, y):
            point = Point(x, y)
            return any(poly.contains(point) for poly in obstacle_polygons)

        # 1. Check path from current state to start of ref_states
        x0, y0 = self._state[:2]
        x1, y1 = ref_states[0, :2]
        line = LineString([(x0, y0), (x1, y1)])
        length = line.length
        num_steps = max(2, int(length / step_size))
        for i in range(num_steps):
            pt = line.interpolate(i / (num_steps - 1), normalized=True)
            if is_colliding(pt.x, pt.y):
                return True

        # 2. Check each point in ref_states
        for x, y, _ in ref_states:
            if is_colliding(x, y):
                return True

        return False
    
    def check_dynamic_obstacles(self, ref_states, robot_states_for_control, num_others, state_dim, horizon, radius=3):
        """
        Check dynamic obstacles: front zone presence and predicted trajectory cross.

        Parameters:
            ref_states (np.ndarray): (N, 3) reference path
            robot_states_for_control (List[float]): Flat list of other robot states and predictions
            num_others (int): number of other robots
            state_dim (int): usually 3 (x, y, theta)
            horizon (int): prediction horizon for each robot
            radius (float): semi-circular front detection range

        Returns:
            bool: True if there's a dynamic obstacle concern
        """
        x0, y0, theta0 = self._state
        my_path = np.vstack((self._state[:2], ref_states[:, :2]))
        my_path_line = LineString(my_path)

        # Loop over each robot
        for i in range(num_others):
            base_idx = i * state_dim
            x, y, theta = robot_states_for_control[base_idx : base_idx + 3]

            # --- Check semi-circular front zone ---
            dx = x - x0
            dy = y - y0
            dist = np.hypot(dx, dy)
            if dist <= radius:
                angle_to_robot = math.atan2(dy, dx)
                angle_diff = self._normalize_angle(angle_to_robot - theta0)
                if -np.pi/2 <= angle_diff <= np.pi/2:
                    return True  # Robot in front region

            # --- Check predicted trajectory cross ---
            pred_idx = (state_dim * num_others) + i * state_dim * horizon
            pred_traj = robot_states_for_control[pred_idx : pred_idx + state_dim * horizon]
            pred_points = [
                (pred_traj[j], pred_traj[j+1])
                for j in range(0, len(pred_traj) - state_dim + 1, state_dim)
            ]
            if len(pred_points) >= 2:
                other_traj_line = LineString(pred_points)
                if my_path_line.intersects(other_traj_line):
                    return True

        return False
    
    @staticmethod
    def _normalize_angle(angle):
        """Normalize angle to [-pi, pi]."""
        return (angle + np.pi) % (2 * np.pi) - np.pi

    
    def control_loop(self):
        try:
            if self.idle:
                return

            # Get current time
            current_time = self.get_clock().now().seconds_nanoseconds()
            current_time = current_time[0] + current_time[1] * 1e-9
            traj_time = self.old_traj.stamp
            traj_time = traj_time.sec + traj_time.nanosec * 1e-9

            # Get local ref and set ref states
            current_pos = (self._state[0], self._state[1])
            current_pos = self.get_current_state(current_time, current_pos, traj_time)
            ref_states, ref_speed, done = self.planner.get_local_ref(
                current_time=current_time,
                current_pos=current_pos,
                idx_check_range=10
            )
<<<<<<< HEAD

            # Publish ref states to Rviz for visualize
            self.publish_reference_path(ref_states)
            
=======
            self.get_logger().debug(f'Local ref_states:{ref_states}')
            self.ref_path = ref_states
>>>>>>> 3a42af7b
            self.controller.set_ref_states(ref_states, ref_speed=ref_speed)
            
            # get other robot states
            received_robot_states = [state for rid, state in self.other_robot_states.items()]
            if len(received_robot_states) == len(self.expected_robots) - 1:
                state_dim = 3  # x, y, theta
                horizon = self.config_mpc.N_hor
                num_others = self.config_mpc.Nother
                robot_states_for_control = [-10.0] * state_dim * (horizon + 1) * num_others
                
                idx = 0
                for state in received_robot_states:
                    robot_states_for_control[idx:idx+state_dim] = [state.x, state.y, state.theta]
                    idx += state_dim
                
                idx_pred = state_dim * num_others
                for state in received_robot_states:
                    if hasattr(state, 'pred_states') and len(state.pred_states) >= state_dim * horizon:
                        robot_states_for_control[idx_pred:idx_pred+state_dim*horizon] = state.pred_states[:state_dim*horizon]
                    idx_pred += state_dim * horizon
                
                start_time = self.get_clock().now()
                if self.check_static_obstacles_on_the_way(ref_states=ref_states)==False and \
                    self.check_dynamic_obstacles(ref_states=ref_states, robot_states_for_control=robot_states_for_control,
                                                 num_others=num_others,state_dim=state_dim,horizon=horizon)==False:
                    self.use_ref_path = True
                    self.publish_trajectory_to_robot()
                    self.get_logger().info('Using ref path')
                else:
                    # run controller
                    self.use_ref_path = False
                    self.last_actions, self.pred_states, self.current_refs, self.debug_info, exist_status= self.controller.run_step(
                        static_obstacles=self.static_obstacles,
                        other_robot_states=robot_states_for_control
                    )

                    end_time = self.get_clock().now()
                    duration_ms = (end_time.nanoseconds - start_time.nanoseconds) / 1e9
                    self.get_logger().debug(f'Controller run_step() took {duration_ms:.3f} s')

                    # run step
                    self.controller.set_current_state(self._state)
                    if exist_status == 'Converged':
                        # publish traj to robot after calculating
                        self.converge_flag = True
                        self.get_logger().info('Converged')
                        self.publish_trajectory_to_robot()
                    else:
                        self.converge_flag = False

                        self.publish_trajectory_to_robot()
                        self.get_logger().info(f'Not converge reason: {exist_status}')
                
            else:
                self.get_logger().debug('Not enough other robot states, skip this control loop')
            
            if self.controller.check_termination_condition(external_check=self.planner.idle):
                self.get_logger().info('Arrived goal and entered idle state')
                self.idle = True

        except Exception as e:
            self.get_logger().error(f'Error in control loop: {str(e)}')

    def publish_trajectory_to_robot(self):
        try:
            if self.pred_states is None:
                return
            if self.use_ref_path:
                traj_msg = ClusterToRobotTrajectory()
                traj_msg.stamp = self.get_clock().now().to_msg()

                traj_msg.x = []
                traj_msg.y = []
                traj_msg.theta = []

                for state in self.ref_path:
                    if isinstance(state, np.ndarray):
                        traj_msg.x.append(float(state[0]))
                        traj_msg.y.append(float(state[1]))
                        traj_msg.theta.append(float(state[2]))

                self.to_robot_trajectory_pub.publish(traj_msg)
                return
            
            traj_msg = ClusterToRobotTrajectory()
            traj_msg.stamp = self.get_clock().now().to_msg()

            traj_msg.x = []
            traj_msg.y = []
            traj_msg.theta = []

            for state in self.pred_states:
                if isinstance(state, np.ndarray):
                    traj_msg.x.append(float(state[0]))
                    traj_msg.y.append(float(state[1]))
                    traj_msg.theta.append(float(state[2]))

            self.to_robot_trajectory_pub.publish(traj_msg)

        except Exception as e:
            self.get_logger().error(f'Error publishing trajectory: {str(e)}')
        
    def publish_state_to_manager(self, stamp):
        try:
            
            state_msg = ClusterToManagerState()
            state_msg.robot_id = self.robot_id
            state_msg.x = self._state[0]
            state_msg.y = self._state[1]
            state_msg.theta = self._state[2]
            state_msg.idle = self.idle
            state_msg.stamp = stamp

            if self.pred_states is not None and self.converge_flag:
                flattened_states = []
                for state in self.pred_states:
                    if isinstance(state, np.ndarray):
                        flattened_states.extend(state.tolist())
                    elif isinstance(state, (list, tuple)):
                        flattened_states.extend(state)
                    else:
                        flattened_states.append(state)
                state_msg.pred_states = flattened_states
            else:
                state_msg.pred_states = []

            self.to_manager_state_pub.publish(state_msg)

        except Exception as e:
            self.get_logger().error(f'Error publishing state to manager: {str(e)}')

    def publish_shortest_path(self):
        try:
            path_msg = ClusterToRvizShortestPath()
            path_msg.robot_id = self.robot_id

            path_msg.x = [float(coord[0]) for coord in self.path_coords]
            path_msg.y = [float(coord[1]) for coord in self.path_coords]

            self.shortest_path_pub.publish(path_msg)
            self.get_logger().info(f'Published shortest path for robot {self.robot_id} with {len(self.path_coords)} points')

        except Exception as e:
            self.get_logger().error(f'Error publishing shortest path: {str(e)}')

    def publish_reference_path(self, ref_path):
        try:
            path_msg = ClusterToRvizReferencePath()
            path_msg.robot_id = self.robot_id

            path_msg.x = [float(point[0]) for point in ref_path]
            path_msg.y = [float(point[1]) for point in ref_path]
            path_msg.theta = [float(point[2]) for point in ref_path]

            self.reference_path_pub.publish(path_msg)

        except Exception as e:
            self.get_logger().error(f'Error publishing reference path: {str(e)}')

            
def main(args=None):
    rclpy.init(args=args)
    executor = rclpy.executors.MultiThreadedExecutor()
    
    node = ClusterNode()
    
    executor.add_node(node)
        
    executor_thread = threading.Thread(target=executor.spin, daemon=True)
    executor_thread.start()
    
    try:
        # Keep the main thread running
        executor_thread.join()
    except KeyboardInterrupt:
        node.get_logger().info('Keyboard interrupt received, shutting down...')
    finally:
        node.destroy_node()
        rclpy.shutdown()<|MERGE_RESOLUTION|>--- conflicted
+++ resolved
@@ -514,15 +514,12 @@
                 current_pos=current_pos,
                 idx_check_range=10
             )
-<<<<<<< HEAD
 
             # Publish ref states to Rviz for visualize
             self.publish_reference_path(ref_states)
             
-=======
             self.get_logger().debug(f'Local ref_states:{ref_states}')
             self.ref_path = ref_states
->>>>>>> 3a42af7b
             self.controller.set_ref_states(ref_states, ref_speed=ref_speed)
             
             # get other robot states
