--- conflicted
+++ resolved
@@ -36,11 +36,7 @@
 qthetaN: 0.0            # Terminal cost; error relative to final reference heading     
 # Building options in the optimizer
 solver_type: 'PANOC'
-<<<<<<< HEAD
-max_solver_time: 500_000        # micros (0.5 sec)
-=======
 max_solver_time: 5000_000        # micros (0.5 sec)
->>>>>>> b8e048d5
 # max_solver_time: 1_0
 build_type: 'release'           # Can have 'debug' or 'release'
 build_directory: 'mpc_solver'   # Name of the directory where the build is created
